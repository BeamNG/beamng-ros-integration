<<<<<<< HEAD
Template for the Read the Docs tutorial
=======================================

This GitHub template includes fictional Python library
with some basic Sphinx docs.

Read the tutorial here:

https://docs.readthedocs.io/en/stable/tutorial/
=======
# BeamNG ROS Integration

## About    

This repository contains packages to support the interoperability between BeamNG.tech and ROS.
BeamNG.tech is a driving simulation platform, suitable for commercial and academic use.
Free licenses are available for non-commercial and academic use.
Inquiries can be made through our [registration form](https://register.beamng.tech/).
For inquiries regarding commercial use, contact us at <licensing@beamng.com>.

## Features  

As of now the BeamNG ROS integration supports one package for the **remote** control of the simulation platform and one package for the control of a driving agent. A third package manages custom messages.

## Prerequirements

For using the BeamNG ROS integration, a BeamNG.tech build and a python environment with [BeamNGpy][1] installed are required.

Note that BeamNG.tech **only runs on Window**, although Linux support is on its way.
That means that BeamNG.tech needs to run on a separate Windows machine, or that ROS needs to run on on WSL.

The BeamNG ROS integration is compatible with the ROS 1 distributions Melodic Morenia and  Noetic Ninjemys.

## Getting Started

To use this project, a basic knowledge of the BeamNG.tech simulator and the BeamNGpy is neccessary. We recommend to familiarize yourself first with [BeamNGpy][1] to get a basic understanding of the platform before using the BeamNG ROS Integration.

After setting up BeamNG.tech and BeamNGpy with a python environment, the simulation needs to be started through BeamNGpy.

The ROS packages from this repository need to be added and build in your catkin workspace.
See the [ROS tutorials](http://wiki.ros.org/ROS/Tutorials) for more information on how to set up a catkin workspace.

A node connecting ROS to the simulation can then be started with the help of the `example.launch` file in the `beamng_control` package through the command:

```shell
roslaunch beamng_control example.launch
```

It needs to be configured to contain the correct IP address of the machine hosting the simulation.
Using it will start up a node that connects to the simulation and starts up a scenario as defined in the `beamng_control/config/simple_scenario.json`.
Other scenario specifications are available in the same directory.

## Teleop control


[beamng_teleop_keyboard](https://github.com/BeamNG/beamng-ros-integration/tree/master/beamng_teleop_keyboard) is a generic Keyboard Packages is built for teleoperating ROS robots using Twist message from [geometry_messages](https://docs.ros.org/en/noetic/api/geometry_msgs/html/msg/Twist.html). 
 
#### Running beamng_teleop_keyboard: 
- Loading BeamNG-ROS bridge:
```
roslaunch beamng_control example.launch
```
 
- Calling Twist_message converter node:
```
rosrun beamng_teleop_keyboard converter
```
 
- calling Teleop node:
```
rosrun beamng_teleop_keyboard teleop_key
```
 
- Loading beamng_agent node:
```
roslaunch beamng_agent example.launch 
```


## Compatibility  

Running the BeamNG ROS integration requires three individual software components, here is a list of compatible versions.

| BeamNG.tech | BeamNGpy | BeamNG ROS Integration |
|-------------|----------|------------------------|
| 0.25|1.23| 0.1 |

[1]: https://github.com/BeamNG/BeamNGpy
>>>>>>> 520bba0e
<|MERGE_RESOLUTION|>--- conflicted
+++ resolved
@@ -1,14 +1,3 @@
-<<<<<<< HEAD
-Template for the Read the Docs tutorial
-=======================================
-
-This GitHub template includes fictional Python library
-with some basic Sphinx docs.
-
-Read the tutorial here:
-
-https://docs.readthedocs.io/en/stable/tutorial/
-=======
 # BeamNG ROS Integration
 
 ## About    
@@ -86,5 +75,4 @@
 |-------------|----------|------------------------|
 | 0.25|1.23| 0.1 |
 
-[1]: https://github.com/BeamNG/BeamNGpy
->>>>>>> 520bba0e
+[1]: https://github.com/BeamNG/BeamNGpy