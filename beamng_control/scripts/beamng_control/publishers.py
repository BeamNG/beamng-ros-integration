from abc import ABC, abstractmethod
import rospy
<<<<<<< HEAD
import ros_numpy
from sensor_msgs.point_cloud2 import PointCloud2
=======
>>>>>>> 308f8132
import tf2_ros
from cv_bridge import CvBridge, CvBridgeError
import numpy as np

import sensor_msgs
import sensor_msgs.point_cloud2 as pc2
import geometry_msgs.msg as geom_msgs
import std_msgs.msg

import beamngpy.sensors as bng_sensors
# from beamngpy.noise import RandomImageNoise, RandomLIDARNoise

from visualization_msgs.msg import Marker, MarkerArray

import beamng_msgs.msg as bng_msgs


def get_sensor_publisher(sensor):
    sensor_mapping = {
        bng_sensors.State: StatePublisher,
        bng_sensors.Timer: TimerPublisher,
        bng_sensors.Damage: DamagePublisher,
        bng_sensors.GForces: GForcePublisher,
        bng_sensors.IMU: IMUPublisher,
        bng_sensors.Ultrasonic: UltrasonicPublisher,
        bng_sensors.Electrics: ElectricsPublisher,
        bng_sensors.Camera: CameraPublisher,
        bng_sensors.Lidar: LidarPublisher,
        # RandomImageNoise: CameraPublisher,
        # s RandomLIDARNoise: LidarPublisher
    }
    for k, v in sensor_mapping.items():
        if isinstance(sensor, k):
            return v
    rospy.logerr(f'Could not identify publisher for {type(sensor)}')


class BNGPublisher(ABC):

    @abstractmethod
    def publish(self):
        pass


class SensorDataPublisher(BNGPublisher):

    def __init__(self, sensor, topic_id, msg_type):
        rospy.logdebug(f'publishing to {topic_id}')
        self._sensor = sensor
        self._pub = rospy.Publisher(topic_id,
                                    msg_type,
                                    queue_size=1)

    @abstractmethod
    def _make_msg(self):
        pass

    def publish(self):
        msg = self._make_msg()
        self._pub.publish(msg)


class StatePublisher(SensorDataPublisher):

    def __init__(self, sensor, topic_id):
        super().__init__(sensor,
                         topic_id,
                         bng_msgs.StateSensor)

    def _make_msg(self):
        data = self._sensor.data
        msg = bng_msgs.StateSensor()
        msg.position = data['pos']
        msg.velocity = data['vel']
        msg.front = data['front']
        msg.up = data['up']
        msg.dir = data['dir']
        return msg


class TimerPublisher(SensorDataPublisher):

    def __init__(self, sensor, topic_id):
        super().__init__(sensor,
                         topic_id,
                         bng_msgs.TimeSensor)

    def _make_msg(self):
        msg = bng_msgs.TimeSensor()
        data = self._sensor.data
        seconds = int(data['time'])
        # nseconds = (seconds - seconds//1) * 1e9
        msg.beamng_simulation_time.data.set(int(seconds), 0)
        return msg


class DamagePublisher(SensorDataPublisher):

    def __init__(self, sensor, topic_id):
        super().__init__(sensor,
                         topic_id,
                         bng_msgs.DamageSensor)

    def _make_msg(self):
        msg = bng_msgs.DamageSensor()
        data = self._sensor.data
        for k, v in data['deform_group_damage'].items():
            msg.deform_group.deformgroup_id.append(k)
            msg.deform_group.invMaxEvents.append(v['invMaxEvents'])
            msg.deform_group.damage.append(v['damage'])
            msg.deform_group.eventCount.append(v['eventCount'])
            msg.deform_group.maxEvents.append(v['maxEvents'])
        if data['part_damage']:
            for k, v in data['part_damage'].items():
                msg.part_damage.part_id.append(k)
                msg.part_damage.name.append(v['name'])  # todo what is the diff to
                msg.part_damage.damage.append(v['damage'])  # todo is it in %?
        return msg


class GForcePublisher(SensorDataPublisher):

    def __init__(self, sensor, topic_id):
        super().__init__(sensor,
                         topic_id,
                         bng_msgs.GForceSensor)

    def _make_msg(self):
        data = self._sensor.data
        msg = bng_msgs.GForceSensor()
        msg.gx = data['gx']
        msg.gy = data['gy']
        msg.gz = data['gz']
        msg.gx2 = data['gx2']
        msg.gy2 = data['gy2']
        msg.gz2 = data['gz2']
        return msg


class IMUPublisher(SensorDataPublisher):

    def __init__(self, sensor, topic_id):
        super().__init__(sensor,
                         topic_id,
                         sensor_msgs.msg.Imu)

    def _make_msg(self):
        data = self._sensor.data
        msg = sensor_msgs.msg.Imu()
        msg.orientation = geom_msgs.Quaternion(0, 0, 0, 0)
        msg.orientation_covariance = [-1, ] * 9
        msg.angular_velocity = geom_msgs.Vector3(*[data[x] for x in ['aX', 'aY', 'aZ']])
        msg.angular_velocity_covariance = [-1, ] * 9
        msg.linear_acceleration = geom_msgs.Vector3(*[data[x] for x in ['gX', 'gY', 'gZ']])
        msg.linear_acceleration_covariance = [-1, ] * 9
        return msg


class UltrasonicPublisher(SensorDataPublisher):

    def __init__(self, sensor, topic_id):
        super().__init__(sensor,
                         topic_id,
                         bng_msgs.USSensor)

    def _make_msg(self):
        data = self._sensor.data
        msg = bng_msgs.USSensor()
        msg.distance = data['distance']
        return msg


class ElectricsPublisher(SensorDataPublisher):

    def __init__(self, sensor, topic_id):
        super().__init__(sensor,
                         topic_id,
                         bng_msgs.ElectricsSensor)

    def _make_msg(self):
        data = self._sensor.data
        msg = bng_msgs.ElectricsSensor()
        msg.engine_running = data['engineRunning']
        msg.virtual_airspeed = data['virtualAirspeed']
        msg.lights = data['lights']
        msg.turnsignal = data['turnsignal']
        msg.altitude = data['altitude']
        msg.brake = data['brake']
        msg.throttle = data['throttle']
        msg.running = data['running']
        msg.rpm_spin = data['rpmspin']
        msg.is_TC_brake_active = data['isTCBrakeActive']
        for k, v in data['wheelThermals'].items():
            info = bng_msgs.WheelThermalsInfo()
            info.id = k
            info.brake_surface_temperature = v['brakeSurfaceTemperature']
            info.brake_thermalefficiency = v['brakeThermalEfficiency']
            info.brake_core_temperature = v['brakeCoreTemperature']
            msg.wheel_thermals.append(info)
        msg.parkingbrake_input = data['parkingbrake_input']
        msg.parking = data['parking']
        msg.clutch_input = data['clutch_input']
        msg.hazard = data['hazard']
        msg.oil = data['oil']
        msg.low_high_beam = data['lowhighbeam']
        msg.low_beam = data['lowbeam']
        msg.high_beam = data['highbeam']
        msg.lightbar = data['lightbar']
        msg.wheel_speed = data['wheelspeed']
        msg.tcs = data['tcs']
        msg.airflow_speed = data['airflowspeed']
        msg.ignition = data['ignition']
        msg.dse_color = data['dseColor']
        msg.airspeed = data['airspeed']
        msg.rpm = data['rpm']
        msg.reverse = data['reverse']
        msg.clutch = data['clutch']
        msg.abs = data['abs']
        msg.steering = data['steering']
        msg.horn = data['horn']
        msg.driveshaft = data['driveshaft']
        msg.steering_input = data['steering_input']
        msg.fuel = data['fuel']
        msg.has_ABS = data['hasABS']
        msg.parkingbrake = data['parkingbrake']
        msg.lowpressure = data['lowpressure']
        msg.throttle_input = data['throttle_input']
        msg.brake_input = data['brake_input']
        msg.is_YC_brake_active = data['isYCBrakeActive']
        msg.lowfuel = data['lowfuel']
        msg.gear = data['gear']
        msg.esc = data['esc']
        msg.abs_active = data['abs_active']
        msg.avg_wheel_av = data['avg_wheel_av']
        msg.check_engine = data['check_engine']
        msg.engine_load = data['engine_load']
        msg.engine_throttle = data['engine_throttle']
        msg.esc_active = data['esc_active']
        msg.exhaust_flow = data['exhaust_flow']
        msg.fog_lights = data['fog_lights']
        msg.fuel_volume = data['fuel_volume']
        msg.fuel_capacity = data['fuel_capacity']
        msg.gear_position = data['gear_a']
        msg.gear_index = data['gear_index']
        msg.gear_m = data['gear_m']
        msg.hazard_signal = data['hazard_signal']
        msg.is_shifting = data['is_shifting']
        msg.headlights = data['headlights']
        msg.oil_temperature = data['oil_temperature']
        msg.radiator_fan_spin = data['radiator_fan_spin']
        msg.rpm_tacho = data['rpm_tacho']
        msg.signal_l = data['signal_l']
        msg.left_signal = data['left_signal']
        msg.signal_r = data['signal_r']
        msg.right_signal = data['right_signal']
        msg.tcs_active = data['tcs_active']
        msg.water_temperature = data['water_temperature']
        return msg


class ColorImgPublisher(SensorDataPublisher):

    def __init__(self, sensor, topic_id, cv_helper, data_descriptor):
        super().__init__(sensor,
                         topic_id,
                         sensor_msgs.msg.Image)
        self._cv_helper = cv_helper
        self._data_descriptor = data_descriptor

    def _make_msg(self):
        data = self._sensor.data
        img = data[self._data_descriptor].convert('RGB')
        img = np.array(img)
        img = img[:, :, ::-1].copy()
        try:
            img = self._cv_helper.cv2_to_imgmsg(img, 'bgr8')
        except CvBridgeError as e:
            rospy.logerr(e)
        return img


class DepthImgPublisher(SensorDataPublisher):

    def __init__(self, sensor, topic_id, cv_helper):
        super().__init__(sensor,
                         topic_id,
                         sensor_msgs.msg.Image)
        self._cv_helper = cv_helper

    def _make_msg(self):
        data = self._sensor.data
        img = data['depth']
        near, far = self._sensor.near_far
        img = (np.array(img) - near) / far * 255
        img = img.astype(np.uint8)
        try:
            img = self._cv_helper.cv2_to_imgmsg(img, 'mono8')
        except CvBridgeError as e:
            rospy.logerr(e)
        return img


class BBoxImgPublisher(SensorDataPublisher):

    def __init__(self, sensor, topic_id, cv_helper, vehicle):
        super().__init__(sensor,
                         topic_id,
                         sensor_msgs.msg.Image)
        self._cv_helper = cv_helper
        self._vehicle = vehicle
        self._classes = None

    def _update_data_with_bbox(self):
        if self._classes is None:
            annotations = self._vehicle.bng.get_annotations()
            self._classes = self._vehicle.bng.get_annotation_classes(annotations)
        data = self._sensor.data
        bboxes = bng_sensors.Camera.extract_bboxes(data['annotation'],
                                                   data['instance'],
                                                   self._classes)
        bboxes = [b for b in bboxes if b['class'] == 'CAR']
        rospy.logdebug(f'bboxes: {bboxes}')
        bbox_img = bng_sensors.Camera.draw_bboxes(bboxes,
                                                  data['colour'],
                                                  width=3)
        return bbox_img

    def _make_msg(self):
        img = self._update_data_with_bbox()
        img = img.convert('RGB')
        img = np.array(img)
        img = img[:, :, ::-1].copy()
        try:
            img = self._cv_helper.cv2_to_imgmsg(img, 'bgr8')
        except CvBridgeError as e:
            rospy.logerr(e)
        return img


class CameraPublisher(BNGPublisher):

    def __init__(self, sensor, topic_id, vehicle):
        self._sensor = sensor
        self._cv_helper = CvBridge()
        self._publishers = list()
        if self._sensor.colour:
            color_topic = '/'.join([topic_id, 'color'])
            pub = ColorImgPublisher(sensor,
                                    color_topic,
                                    self._cv_helper,
                                    'colour')
            self._publishers.append(pub)
        if self._sensor.depth:
            depth_topic = '/'.join([topic_id, 'depth'])
            pub = DepthImgPublisher(sensor,
                                    depth_topic,
                                    self._cv_helper)
            self._publishers.append(pub)
        if self._sensor.annotation:
            annotation_topic = '/'.join([topic_id, 'annotation'])
            pub = ColorImgPublisher(sensor,
                                    annotation_topic,
                                    self._cv_helper,
                                    'annotation')
            self._publishers.append(pub)
        if self._sensor.instance:
            inst_ann_topic = '/'.join([topic_id, 'instance'])
            pub = ColorImgPublisher(sensor,
                                    inst_ann_topic,
                                    self._cv_helper,
                                    'instance')
            self._publishers.append(pub)
        if self._sensor.bbox:
            bbox_topic = '/'.join([topic_id, 'bounding_box'])
            pub = BBoxImgPublisher(sensor,
                                   bbox_topic,
                                   self._cv_helper,
                                   vehicle)
            self._publishers.append(pub)

    def publish(self):
        for pub in self._publishers:
            pub.publish()


class LidarPublisher(SensorDataPublisher):

    def __init__(self, sensor, topic_id):
        super().__init__(sensor, topic_id, sensor_msgs.msg.PointCloud2)
        rospy.logwarn(f'sensor_msgs.msg.PointCloud2: {sensor_msgs.msg.PointCloud2}')

    def _make_msg(self):
        readings_data = self._sensor.poll()
        points = np.array(readings_data['pointCloud'])
        colours = readings_data['colours']
        header = std_msgs.msg.Header()
        header.frame_id = 'map'
        header.stamp = rospy.get_rostime()

        pointcloud_fields = [('x', np.float32),
                             ('y', np.float32),
                             ('z', np.float32),
                             ('intensity', np.float32)]

        pointcloud_data = np.zeros(points.shape[0], dtype=pointcloud_fields)
        pointcloud_data['x'] = points[:, 0]
        pointcloud_data['y'] = points[:, 1]
        pointcloud_data['z'] = points[:, 2]
        pointcloud_data['intensity'] = np.array(colours)

        msg = ros_numpy.msgify(PointCloud2, pointcloud_data)
        msg.header = header
        # msg = pc2.create_cloud_xyz32(header, points)
        return msg


class VehiclePublisher(BNGPublisher):

    def __init__(self, vehicle,
                 node_name,
                 visualize=True):
        self._sensor = node_name
        self._vehicle = vehicle
        self._broadcaster_pose = tf2_ros.TransformBroadcaster()
<<<<<<< HEAD
=======
        self.tf_msg = tf2_ros.TransformStamped()
        self.tf_msg.header.frame_id = 'map'
        self.tf_msg.child_frame_id = self._vehicle.vid

>>>>>>> 308f8132
        self.node_name = node_name
        self._sensor_publishers = list()
        for sensor_name, sensor in vehicle.sensors.items():
            topic_id = [node_name, vehicle.vid, sensor_name]
            topic_id = '/'.join([str(x) for x in topic_id])
            pub = get_sensor_publisher(sensor)
            rospy.logdebug(f'pub: {pub}')
            if pub == CameraPublisher:
                pub = pub(sensor, topic_id, self._vehicle)
            else:
                pub = pub(sensor, topic_id)
            self._sensor_publishers.append(pub)

        self.visualizer = None
        if visualize:
            topic_id = [node_name, vehicle.vid, 'marker']
            topic_id = '/'.join(topic_id)
            self.visualizer = rospy.Publisher(topic_id,
                                              Marker,
                                              queue_size=1)

    def broadcast_vehicle_pose(self, data):
<<<<<<< HEAD
        t = tf2_ros.TransformStamped()

        t.header.stamp = rospy.Time.now()
        t.header.frame_id = 'map'
        t.child_frame_id = self._vehicle.vid

        t.transform.translation.x = data['pos'][0]
        t.transform.translation.y = data['pos'][1]
        t.transform.translation.z = data['pos'][2]

        t.transform.rotation.x = data['rotation'][0]
        t.transform.rotation.y = data['rotation'][1]
        t.transform.rotation.z = data['rotation'][2]
        t.transform.rotation.w = data['rotation'][3]
        self._broadcaster_pose.sendTransform(t)
=======
        self.tf_msg.header.stamp = rospy.Time.now()
        self.tf_msg.transform.translation.x = data['pos'][0]
        self.tf_msg.transform.translation.y = data['pos'][1]
        self.tf_msg.transform.translation.z = data['pos'][2]

        self.tf_msg.transform.rotation.x = data['rotation'][0]
        self.tf_msg.transform.rotation.y = data['rotation'][1]
        self.tf_msg.transform.rotation.z = data['rotation'][2]
        self.tf_msg.transform.rotation.w = data['rotation'][3]
        self._broadcaster_pose.sendTransform(self.tf_msg)
>>>>>>> 308f8132

    @staticmethod
    def state_to_marker(data, marker_ns):
        mark = Marker()
        mark.header.frame_id = 'map'
        mark.header.stamp = rospy.Time.now()
        mark.type = Marker.CUBE
        mark.ns = marker_ns
        mark.action = Marker.ADD
        mark.id = 0
        mark.lifetime = rospy.Duration()

        mark.pose.position.x = data['pos'][0]
        mark.pose.position.y = data['pos'][1]
        mark.pose.position.z = data['pos'][2]
        mark.pose.orientation.x = data['rotation'][0]
        mark.pose.orientation.y = data['rotation'][1]
        mark.pose.orientation.z = data['rotation'][2]
        mark.pose.orientation.w = data['rotation'][3]

        mark.scale.x = 5
        mark.scale.y = 1.9
        mark.scale.z = 1.5

        mark.color.r = 0.0
        mark.color.g = 1.0
        mark.color.b = 0.0
        mark.color.a = 1.0

        return mark

    def publish(self):
        self._vehicle.poll_sensors()
        self.broadcast_vehicle_pose(self._vehicle.sensors['state'].data)
        for pub in self._sensor_publishers:
            pub.publish()
        if self.visualizer is not None:
            mark = self.state_to_marker(self._vehicle.sensors['state'].data,
                                        self._vehicle.vid)
            self.visualizer.publish(mark)


class NetworkPublisher(BNGPublisher):

    def __init__(self, game_client, node_name):
        self._sensor = node_name
        self._game_client = game_client
        self._road_network = None
        self._node_name = node_name
        topic_id = '/'.join([node_name, 'road_network'])
        self._pub = rospy.Publisher(topic_id, MarkerArray, queue_size=1)

    def set_up_road_network_viz(self):
        roads = self._game_client.get_roads()
        network_def = dict()
        for r_id, r_inf in roads.items():
            if r_inf['drivability'] != '-1':
                network_def[int(r_id)] = self._game_client.get_road_edges(r_id)

        self._road_network = MarkerArray()
        for r_id, road in network_def.items():
            rospy.logdebug(f'++++++++++\nroad: {road}')
            mark = Marker()
            mark.header = std_msgs.msg.Header()
            mark.header.frame_id = 'map'
            mark.type = Marker.LINE_STRIP
            ns = self._node_name
            mark.ns = ns
            mark.action = Marker.ADD
            mark.id = r_id
            mark.lifetime = rospy.Duration()

            mark.pose.position.x = 0
            mark.pose.position.y = 0
            mark.pose.position.z = 0
            mark.pose.orientation.x = 0
            mark.pose.orientation.y = 0
            mark.pose.orientation.z = 0
            mark.pose.orientation.w = 1

            mark.scale.x = 2
            mark.scale.y = 1

            mark.color.r = 1
            mark.color.b = 0
            mark.color.g = 0
            mark.color.a = 1
            for r_point in road:
                r_point = r_point['middle']
                p = geom_msgs.Point(r_point[0], r_point[1], r_point[2])
                mark.points.append(p)
            self._road_network.markers.append(mark)
        marker_num = len(self._road_network.markers)
        rospy.logdebug(f'the road network contains {marker_num} markers')

    def publish(self):
        if self._road_network is None:
            self.set_up_road_network_viz()
        for r in self._road_network.markers:
            r.header.stamp = rospy.get_rostime()
        self._pub.publish(self._road_network.markers)<|MERGE_RESOLUTION|>--- conflicted
+++ resolved
@@ -1,10 +1,7 @@
 from abc import ABC, abstractmethod
 import rospy
-<<<<<<< HEAD
 import ros_numpy
 from sensor_msgs.point_cloud2 import PointCloud2
-=======
->>>>>>> 308f8132
 import tf2_ros
 from cv_bridge import CvBridge, CvBridgeError
 import numpy as np
@@ -426,16 +423,13 @@
     def __init__(self, vehicle,
                  node_name,
                  visualize=True):
-        self._sensor = node_name
         self._vehicle = vehicle
+        self.node_name = node_name
         self._broadcaster_pose = tf2_ros.TransformBroadcaster()
-<<<<<<< HEAD
-=======
         self.tf_msg = tf2_ros.TransformStamped()
         self.tf_msg.header.frame_id = 'map'
         self.tf_msg.child_frame_id = self._vehicle.vid
 
->>>>>>> 308f8132
         self.node_name = node_name
         self._sensor_publishers = list()
         for sensor_name, sensor in vehicle.sensors.items():
@@ -458,23 +452,6 @@
                                               queue_size=1)
 
     def broadcast_vehicle_pose(self, data):
-<<<<<<< HEAD
-        t = tf2_ros.TransformStamped()
-
-        t.header.stamp = rospy.Time.now()
-        t.header.frame_id = 'map'
-        t.child_frame_id = self._vehicle.vid
-
-        t.transform.translation.x = data['pos'][0]
-        t.transform.translation.y = data['pos'][1]
-        t.transform.translation.z = data['pos'][2]
-
-        t.transform.rotation.x = data['rotation'][0]
-        t.transform.rotation.y = data['rotation'][1]
-        t.transform.rotation.z = data['rotation'][2]
-        t.transform.rotation.w = data['rotation'][3]
-        self._broadcaster_pose.sendTransform(t)
-=======
         self.tf_msg.header.stamp = rospy.Time.now()
         self.tf_msg.transform.translation.x = data['pos'][0]
         self.tf_msg.transform.translation.y = data['pos'][1]
@@ -485,7 +462,6 @@
         self.tf_msg.transform.rotation.z = data['rotation'][2]
         self.tf_msg.transform.rotation.w = data['rotation'][3]
         self._broadcaster_pose.sendTransform(self.tf_msg)
->>>>>>> 308f8132
 
     @staticmethod
     def state_to_marker(data, marker_ns):
@@ -531,7 +507,6 @@
 class NetworkPublisher(BNGPublisher):
 
     def __init__(self, game_client, node_name):
-        self._sensor = node_name
         self._game_client = game_client
         self._road_network = None
         self._node_name = node_name
