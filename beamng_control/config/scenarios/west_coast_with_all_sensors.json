--- conflicted
+++ resolved
@@ -3,7 +3,7 @@
   "level": "west_coast_usa",
   "name": "west_coast_with_all_sensors",
   "mode": "None",
-  "network_vizualization": "off",
+  "network_vizualization": "on",
   "vehicles": [
     {
       "name": "ego_vehicle",
@@ -86,15 +86,12 @@
           "type":"PowertrainSensor.default",
           "position":[0, 0, 0],
           "rotation": [0, -1, 0]
-<<<<<<< HEAD
-=======
         },
         {
           "name": "roads_sensor0",
           "type":"RoadsSensor.default",
           "position":[0, 0, 0],
           "rotation": [0, -1, 0]
->>>>>>> 7c17d499
         },
         {
           "name": "radar0",
