# BeamNG ROS Integration

## About

This repository contains packages to support the interoperability between [BeamNG.tech](https://beamng.tech/) and ROS.
BeamNG.tech is a driving simulation platform, suitable for commercial and academic use.
Free licenses are available for non-commercial and academic use.
Inquiries can be made through our [registration form](https://register.beamng.tech/).
For inquiries regarding commercial use, contact us at <licensing@beamng.com>.
## Table of Contents


<<<<<<< HEAD
 - [Documentation](#docs)
 - [Features](#features) 
 - [Dependencies](#prereqs)
 - [Getting Started](#getstart)
 - [Compatibility](#compatibility)
 - [Troubleshooting](#troubleshooting)
 - [Contributions](#contributions)
=======
- [BeamNG ROS Integration](#beamng-ros-integration)
  - [About](#about)
  - [Table of Contents](#table-of-contents)
  - [Documentation](#documentation)
  - [Features](#features)
  - [Dependencies](#dependencies)
  - [Getting Started](#getting-started)
  - [Compatibility](#compatibility)
  - [Troubleshooting](#troubleshooting)
  - [Contributions](#contributions)
>>>>>>> 7c17d499
 
<a name="docs"></a>
## Documentation
[![](https://raw.githubusercontent.com/ChristianBirchler/sdc-scissor/main/docs/images/readthedocs.png)](https://beamngpy.readthedocs.io/en/latest/bngros.html)

## Features

As of now the BeamNG ROS integration supports one package for the **remote** control of the simulation platform and one package for the control of a driving agent. A third package manages custom messages.




<a name="prereqs"></a>

## Dependencies

For using the BeamNG ROS integration, a BeamNG.tech build and a python environment with [BeamNGpy][1] installed are required.

Note that BeamNG.tech **only runs on Window**, although Linux support is on its way.
That means that BeamNG.tech needs to run on a separate Windows machine, or that ROS needs to run on on WSL.

The BeamNG ROS integration is compatible with the ROS 1 distributions Melodic Morenia and  Noetic Ninjemys.  

<a name="getstart"></a>

## Getting Started

To use this project, a basic knowledge of the BeamNG.tech simulator and the BeamNGpy is necessary. We recommend to familiarize yourself first with [BeamNGpy][1] to get a basic understanding of the platform before using the BeamNG ROS Integration.

After setting up BeamNG.tech and BeamNGpy with a python environment, the simulation needs to be started through BeamNGpy or through the executable file ```exe```.

**Method 1: Using BeamNGpy**

To start the simulator via Python and BeamNGpy, follow these steps
    - Open your command prompt.
    - Execute the following Python code:


```shell
from beamngpy import BeamNGpy, Scenario, Vehicle
<<<<<<< HEAD
bng = BeamNGpy('localhost', 64256)  # Initialize the BeamNGpy instance to connect to the simulator
=======
bng = BeamNGpy('localhost', 25252)  # Initialize the BeamNGpy instance to connect to the simulator
>>>>>>> 7c17d499
bng.open(None, '-gfx', 'dx11', listen_ip='*',launch=True)  # Open the simulator with an open listening IP using DirectX11 renderer, use 'vk' instead of 'dx11' for Vulkan renderer
```

This method initializes the BeamNGpy instance, connecting to the BeamNG.Tech simulator, and then opens the simulator to listen for incoming connections.


**Method 2: Using Command Prompt**

Alternatively, you can start the simulator directly from the command prompt:
    - Open your command prompt.
    - Navigate to your simulator's directory.
    - Paste and execute the following command

```shell
<<<<<<< HEAD
Bin64\BeamNG.tech.x64.exe -gfx dx11 -console -nosteam -tcom-listen-ip 0.0.0.0 -lua extensions.load('tech/techCore');tech_techCore.openServer(64256)
=======
Bin64\BeamNG.tech.x64.exe -gfx dx11 -console -nosteam -tcom-listen-ip 0.0.0.0 -lua extensions.load('tech/techCore');tech_techCore.openServer(25252)
>>>>>>> 7c17d499
```


The ROS packages from this repository need to be added and build in your catkin workspace.
See the [ROS tutorials](http://wiki.ros.org/ROS/Tutorials) for more information on how to set up a catkin workspace.

A node connecting ROS to the simulation can then be started with the help of the `control.launch` file in the `beamng_control` package through the command:

```shell
roslaunch beamng_control control.launch
```

It needs to be configured to contain the correct IP address of the machine hosting the simulation.
Using it will start up a node that connects to the simulation and starts up a scenario as defined in the `beamng_control/config/simple_scenario.json`.
Other scenario specifications are available in the same directory.

<img src="https://github.com/BeamNG/beamng-ros-integration/raw/master/media/ROS_demo_gif.gif" alt="ROS Demo GIF" width="700" />



## Compatibility  

Running the BeamNG ROS integration requires three individual software components, here is a list of compatible versions.

| BeamNG.tech | BeamNGpy | BeamNG ROS Integration |
|-------------|----------|------------------------|
| 0.34        |1.31      | 0.6.1                  |
| 0.33.3      |1.30      | 0.6                    |
| 0.32        |1.29      | 0.5                    |
| 0.31        |1.28      | 0.4.1                  |
| 0.30        |1.27.1    | 0.4                    |
| 0.29        |1.26.1    | 0.3                    |
| 0.28        |1.26      | 0.2.1                  |
| 0.27        |1.25.1    | 0.2                    |
| 0.26        |1.24      | 0.1.1                  |
| 0.25        |1.23.1    | 0.1                    |


## Troubleshooting

This section lists common issues with  BeamNG ROS Integration in particular. Since this
library is closely tied to BeamNG.tech and thus BeamNG.drive, it is also
recommended to consult the documentation on BeamNG.drive here:

[https://documentation.beamng.com/](https://documentation.beamng.com/)


## Contributions

We always welcome user contributions, be sure to check out our [contribution guidelines](https://github.com/BeamNG/BeamNG-ROS-Integration/blob/master/contributing.md) first, before starting your work.

[1]: https://github.com/BeamNG/BeamNGpy<|MERGE_RESOLUTION|>--- conflicted
+++ resolved
@@ -10,15 +10,6 @@
 ## Table of Contents
 
 
-<<<<<<< HEAD
- - [Documentation](#docs)
- - [Features](#features) 
- - [Dependencies](#prereqs)
- - [Getting Started](#getstart)
- - [Compatibility](#compatibility)
- - [Troubleshooting](#troubleshooting)
- - [Contributions](#contributions)
-=======
 - [BeamNG ROS Integration](#beamng-ros-integration)
   - [About](#about)
   - [Table of Contents](#table-of-contents)
@@ -29,7 +20,6 @@
   - [Compatibility](#compatibility)
   - [Troubleshooting](#troubleshooting)
   - [Contributions](#contributions)
->>>>>>> 7c17d499
  
 <a name="docs"></a>
 ## Documentation
@@ -70,11 +60,7 @@
 
 ```shell
 from beamngpy import BeamNGpy, Scenario, Vehicle
-<<<<<<< HEAD
-bng = BeamNGpy('localhost', 64256)  # Initialize the BeamNGpy instance to connect to the simulator
-=======
 bng = BeamNGpy('localhost', 25252)  # Initialize the BeamNGpy instance to connect to the simulator
->>>>>>> 7c17d499
 bng.open(None, '-gfx', 'dx11', listen_ip='*',launch=True)  # Open the simulator with an open listening IP using DirectX11 renderer, use 'vk' instead of 'dx11' for Vulkan renderer
 ```
 
@@ -89,11 +75,7 @@
     - Paste and execute the following command
 
 ```shell
-<<<<<<< HEAD
-Bin64\BeamNG.tech.x64.exe -gfx dx11 -console -nosteam -tcom-listen-ip 0.0.0.0 -lua extensions.load('tech/techCore');tech_techCore.openServer(64256)
-=======
 Bin64\BeamNG.tech.x64.exe -gfx dx11 -console -nosteam -tcom-listen-ip 0.0.0.0 -lua extensions.load('tech/techCore');tech_techCore.openServer(25252)
->>>>>>> 7c17d499
 ```
 
 
